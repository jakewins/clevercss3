# -*- coding: utf-8 -*-
"""
    CleverCSS
    ~~~~~~~~~

    The Pythonic way of CSS files.

    To convert this into a normal css file just call the `convert`
    function in the clevercss module. It's that easy :-)

    Example::

        base_padding = 2px
        background_color = #eee
        text_color = #111
        link_color = #ff0000

        body:
            font-family: serif, sans-serif, 'Verdana', 'Times New Roman'
            color: $text_color
            padding->
                top: $base_padding + 2
                right: $base_padding + 3
                left: $base_padding + 3
                bottom: $base_padding + 2
            background-color: $background_color

        div.foo:
            width: "Hello World".length() * 20px
            foo: (foo, bar, baz, 42).join('/')

        a:
            color: $link_color
            &:hover:
                color: $link_color.darken(30%)
            &:active:
                color: $link_color.brighten(10%)

        div.navigation:
            height: 1.2em
            padding: 0.2em
            ul:
                margin: 0
                padding: 0
                list-style: none
                li:
                    float: left
                    height: 1.2em
                    a:
                        display: block
                        height: 1em
                        padding: 0.1em
            foo: (1 2 3).string()

        __END__
        this is ignored, but __END__ as such is completely optional.

    To get the converted example module as css just run this file as script
    with the "--eigen-test" parameter.

    Literals
    --------

    CleverCSS supports most of the standard CSS literals.  Some syntax
    elements are not supported by now, some will probably never.

    Strings:
        everything (except of dangling method calls and whitespace) that
        cannot be parsed with a different rule is considered being a
        string.  If you want to have whitespace in your strings or use
        something as string that would otherwise have a different semantic
        you can use double or single quotes.

        these are all valid strings::

            =
            foo-bar-baz
            "blub"
            'foo bar baz'
            Verdana

    Numbers
        Numbers are just that.  Numbers with unit postfix are values.

    Values
        Values are numbers with an associated unit.  Most obvious difference
        between those two are the different semantics in arithmetic
        operations.  Some units can be converted, some are just not compatible
        (for example you won't be able to convert 1em in percent because
         there is no fixed conversion possible)
        Additionally to the CSS supported colors this module supports the
        netscape color codes.

    Colors
        Colors are so far only supported in hexadecimal notation.  You can
        also use the `rgb()` literal to some amount.  But that means you
        cannot use "orange" as color.

    URLs:
        URLs work like strings, the only difference is that the syntax looks
        like ``url(...)``.

    Variables:
        variables are quite simple.  Once they are defined in the root section
        you can use them in every expression::

            foo = 42px

            div:
                width: $foo * 100;

    Lists:
        Sometimes you want to assign more than one element to a CSS rule.  For
        example if you work with font families.  In that situation just use
        the comma operator to define a list::

            font-family: Verdana, Arial, sans-serif

        Additionally lists have methods, you can for example do this (although
        probably completely useless in real world cases)::

            width: (1, 2, 3, 4).length() * 20


    Implicit Concatenation
    ----------------------

    CleverCSS ignores whitespace.  But whitespace keeps the tokens apart.  If
    the parser now stumbles upon something it doesn't know how to handle, it
    assumes that there was a whitespace.  In some situations CSS even requires
    that behavior::

        padding: 2px 3px

    But because CleverCSS has expressions this could lead to this situation::

        padding: $x + 1 $x + 2

    This if course works too because ``$x + 1`` is one expression and
    ``$x + 2`` another one.  This however can lead to code that is harder to
    read.  In that situation it's recommended to parentize the expressions::

        padding: ($x + 1) ($x + 2)

    or remove the whitespace between the operators::

        padding: $x+1 $x+2


    Operators
    ---------

    ``+``       add two numbers, a number and a value or two compatible
                values (for example ``1cm + 12mm``).  This also works as
                concatenate operator for strings.  Using this operator
                on color objects allows some basic color composition.
    ``-``       subtract one number from another, a number from a value
                or a value from a compatible one.  Like the plus operator
                this also works on colors.
    ``*``       Multiply numbers, numbers with a value.  Multiplying strings
                repeats it. (eg: ``= * 5`` gives '=====')
    ``/``       divide one number or value by a number.
    ``%``       do a modulo division on a number or value by a number.

    Keep in mind that whitespace matters. For example ``20% 10`` is something
    completely different than ``20 % 10``. The first one is an implicit
    concatenation expression with the values 20% and 10, the second one a
    modulo epression.  The same applies to ``no-wrap`` versus ``no - wrap``
    and others.

    Additionally there are two operators used to keep list items apart. The
    comma (``,``) and semicolon (``;``) operator both keep list items apart.

    If you want to group expressions you can use parentheses.

    Methods
    -------

    Objects have some methods you can call:

    - `Number.abs()`            get the absolute value of the number
    - `Number.round(places)`    round to (default = 0) places
    - `Value.abs()`             get the absolute value for this value
    - `Value.round(places)`     round the value to (default = 0) places
    - `Color.brighten(amount)`  brighten the color by amount percent of
                                the current lightness, or by 0 - 100.
                                brighening by 100 will result in white.
    - `Color.darken(amount)`    darken the color by amount percent of the
                                current lightness, or by 0 - 100.
                                darkening by 100 will result in black.
    - `String.length()`         the length of the string.
    - `String.upper()`          uppercase version of the string.
    - `String.lower()`          lowercase version of the string.
    - `String.strip()`          version with leading an trailing whitespace
                                removed.
    - `String.split(delim)`     return a list of substrings, splitted by
                                whitespace or delim.
    - `String.eval()`           eval a css rule inside of a string. For
                                example a string "42" would return the
                                number 42 when parsed. But this can also
                                contain complex expressions such as
                                "(1 + 2) * 3px".
    - `String.string()`         just return the string itself.
    - `List.length()`           number of elements in a list.
    - `List.join(delim)`        join a list by space char or delim.

    Additionally all objects and expressions have a `.string()` method that
    converts the object into a string, and a `.type()` method that returns
    the type of the object as string.

    If you have implicit concatenated expressions you can convert them into
    a list using the `list` method::

        (1 2 3 4 5).list()

    does the same as::

        1, 2, 3, 4, 5

    :copyright: Copyright 2007 by Armin Ronacher, Georg Brandl.
    :license: BSD License
"""
import colorsys
import operator
import optparse
import os
import re
import sys


VERSION = '0.1'

__all__ = ['convert']


# regular expresssions for the normal parser
_var_def_re = re.compile(r'^([a-zA-Z_][a-zA-Z0-9_]*)\s*=\s*(.+)')
_def_re = re.compile(r'^([a-zA-Z-]+)\s*:\s*(.+)')
_line_comment_re = re.compile(r'(?<!:)//.*?$')

# list of operators
_operators = ['+', '-', '*', '/', '%', '(', ')', ';', ',']

# units and conversions
_units = ['em', 'ex', 'px', 'cm', 'mm', 'in', 'pt', 'pc', 'deg', 'rad'
          'grad', 'ms', 's', 'Hz', 'kHz', '%']
_conv = {
    'length': {
        'mm':       1.0,
        'cm':       10.0,
        'in':       25.4,
        'pt':       25.4 / 72,
        'pc':       25.4 / 6
    },
    'time': {
        'ms':       1.0,
        's':        1000.0
    },
    'freq': {
        'Hz':       1.0,
        'kHz':      1000.0
    }
}
_conv_mapping = {}
for t, m in _conv.iteritems():
    for k in m:
        _conv_mapping[k] = t
del t, m, k

# color literals
_colors = {
    'aliceblue': '#f0f8ff',
    'antiquewhite': '#faebd7',
    'aqua': '#00ffff',
    'aquamarine': '#7fffd4',
    'azure': '#f0ffff',
    'beige': '#f5f5dc',
    'bisque': '#ffe4c4',
    'black': '#000000',
    'blanchedalmond': '#ffebcd',
    'blue': '#0000ff',
    'blueviolet': '#8a2be2',
    'brown': '#a52a2a',
    'burlywood': '#deb887',
    'cadetblue': '#5f9ea0',
    'chartreuse': '#7fff00',
    'chocolate': '#d2691e',
    'coral': '#ff7f50',
    'cornflowerblue': '#6495ed',
    'cornsilk': '#fff8dc',
    'crimson': '#dc143c',
    'cyan': '#00ffff',
    'darkblue': '#00008b',
    'darkcyan': '#008b8b',
    'darkgoldenrod': '#b8860b',
    'darkgray': '#a9a9a9',
    'darkgreen': '#006400',
    'darkkhaki': '#bdb76b',
    'darkmagenta': '#8b008b',
    'darkolivegreen': '#556b2f',
    'darkorange': '#ff8c00',
    'darkorchid': '#9932cc',
    'darkred': '#8b0000',
    'darksalmon': '#e9967a',
    'darkseagreen': '#8fbc8f',
    'darkslateblue': '#483d8b',
    'darkslategray': '#2f4f4f',
    'darkturquoise': '#00ced1',
    'darkviolet': '#9400d3',
    'deeppink': '#ff1493',
    'deepskyblue': '#00bfff',
    'dimgray': '#696969',
    'dodgerblue': '#1e90ff',
    'firebrick': '#b22222',
    'floralwhite': '#fffaf0',
    'forestgreen': '#228b22',
    'fuchsia': '#ff00ff',
    'gainsboro': '#dcdcdc',
    'ghostwhite': '#f8f8ff',
    'gold': '#ffd700',
    'goldenrod': '#daa520',
    'gray': '#808080',
    'green': '#008000',
    'greenyellow': '#adff2f',
    'honeydew': '#f0fff0',
    'hotpink': '#ff69b4',
    'indianred': '#cd5c5c',
    'indigo': '#4b0082',
    'ivory': '#fffff0',
    'khaki': '#f0e68c',
    'lavender': '#e6e6fa',
    'lavenderblush': '#fff0f5',
    'lawngreen': '#7cfc00',
    'lemonchiffon': '#fffacd',
    'lightblue': '#add8e6',
    'lightcoral': '#f08080',
    'lightcyan': '#e0ffff',
    'lightgoldenrodyellow': '#fafad2',
    'lightgreen': '#90ee90',
    'lightgrey': '#d3d3d3',
    'lightpink': '#ffb6c1',
    'lightsalmon': '#ffa07a',
    'lightseagreen': '#20b2aa',
    'lightskyblue': '#87cefa',
    'lightslategray': '#778899',
    'lightsteelblue': '#b0c4de',
    'lightyellow': '#ffffe0',
    'lime': '#00ff00',
    'limegreen': '#32cd32',
    'linen': '#faf0e6',
    'magenta': '#ff00ff',
    'maroon': '#800000',
    'mediumaquamarine': '#66cdaa',
    'mediumblue': '#0000cd',
    'mediumorchid': '#ba55d3',
    'mediumpurple': '#9370db',
    'mediumseagreen': '#3cb371',
    'mediumslateblue': '#7b68ee',
    'mediumspringgreen': '#00fa9a',
    'mediumturquoise': '#48d1cc',
    'mediumvioletred': '#c71585',
    'midnightblue': '#191970',
    'mintcream': '#f5fffa',
    'mistyrose': '#ffe4e1',
    'moccasin': '#ffe4b5',
    'navajowhite': '#ffdead',
    'navy': '#000080',
    'oldlace': '#fdf5e6',
    'olive': '#808000',
    'olivedrab': '#6b8e23',
    'orange': '#ffa500',
    'orangered': '#ff4500',
    'orchid': '#da70d6',
    'palegoldenrod': '#eee8aa',
    'palegreen': '#98fb98',
    'paleturquoise': '#afeeee',
    'palevioletred': '#db7093',
    'papayawhip': '#ffefd5',
    'peachpuff': '#ffdab9',
    'peru': '#cd853f',
    'pink': '#ffc0cb',
    'plum': '#dda0dd',
    'powderblue': '#b0e0e6',
    'purple': '#800080',
    'red': '#ff0000',
    'rosybrown': '#bc8f8f',
    'royalblue': '#4169e1',
    'saddlebrown': '#8b4513',
    'salmon': '#fa8072',
    'sandybrown': '#f4a460',
    'seagreen': '#2e8b57',
    'seashell': '#fff5ee',
    'sienna': '#a0522d',
    'silver': '#c0c0c0',
    'skyblue': '#87ceeb',
    'slateblue': '#6a5acd',
    'slategray': '#708090',
    'snow': '#fffafa',
    'springgreen': '#00ff7f',
    'steelblue': '#4682b4',
    'tan': '#d2b48c',
    'teal': '#008080',
    'thistle': '#d8bfd8',
    'tomato': '#ff6347',
    'turquoise': '#40e0d0',
    'violet': '#ee82ee',
    'wheat': '#f5deb3',
    'white': '#ffffff',
    'whitesmoke': '#f5f5f5',
    'yellow': '#ffff00',
    'yellowgreen': '#9acd32'
}
_reverse_colors = dict((v, k) for k, v in _colors.iteritems())

# partial regular expressions for the expr parser
_r_number = '\d+(?:\.\d+)?'
_r_string = r"(?:'(?:[^'\\]*(?:\\.[^'\\]*)*)'|" \
            r'\"(?:[^"\\]*(?:\\.[^"\\]*)*)")'
_r_call = r'([a-zA-Z_][a-zA-Z0-9_]*)\('

# regular expressions for the expr parser
_operator_re = re.compile('|'.join(re.escape(x) for x in _operators))
_whitespace_re = re.compile(r'\s+')
_number_re = re.compile(_r_number + '(?![a-zA-Z0-9_])')
_value_re = re.compile(r'(%s)(%s)(?![a-zA-Z0-9_])' % (_r_number, '|'.join(_units)))
_color_re = re.compile(r'#' + ('[a-fA-f0-9]{1,2}' * 3))
_string_re = re.compile('%s|([^\s*/();,.+$]+|\.(?!%s))+' % (_r_string, _r_call))
_url_re = re.compile(r'url\(\s*(%s|.*?)\s*\)' % _r_string)
_var_re = re.compile(r'(?<!\\)\$(?:([a-zA-Z_][a-zA-Z0-9_]*)|'
                     r'\{([a-zA-Z_][a-zA-Z0-9_]*)\})')
_call_re = re.compile(r'\.' + _r_call)


def number_repr(value):
    """
    CleverCSS uses floats internally.  To keep the string representation
    of the numbers small cut off the places if this is possible without
    loosing much information.
    """
    value = unicode(value)
    parts = value.rsplit('.')
    if len(parts) == 2 and parts[-1] == '0':
        return parts[0]
    return value


def rgb_to_hls(red, green, blue):
    """
    Convert RGB to HSL.  The RGB values we use are in the range 0-255, but
    HSL is in the range 0-1!
    """
    return colorsys.rgb_to_hls(red / 255.0, green / 255.0, blue / 255.0)


def hls_to_rgb(hue, saturation, lightness):
    """Convert HSL back to RGB."""
    t = colorsys.hls_to_rgb(hue, saturation, lightness)
    return tuple(int(round(x * 255)) for x in t)


class ParserError(Exception):
    """
    Raised on syntax errors.
    """

    def __init__(self, lineno, message):
        self.lineno = lineno
        Exception.__init__(self, message)

    def __str__(self):
        return '%s (line %s)' % (
            self.message,
            self.lineno
        )


class EvalException(Exception):
    """
    Raised during evaluation.
    """

    def __init__(self, lineno, message):
        self.lineno = lineno
        Exception.__init__(self, message)

    def __str__(self):
        return '%s (line %s)' % (
            self.message,
            self.lineno
        )


class LineIterator(object):
    """
    This class acts as an iterator for sourcecode. It yields the lines
    without comments or empty lines and keeps track of the real line
    number.

    Example::

        >>> li = LineIterator(u'foo\nbar\n\n/* foo */bar')
        >>> li.next()
        1, u'foo'
        >>> li.next()
        2, 'bar'
        >>> li.next()
        4, 'bar'
        >>> li.next()
        Traceback (most recent call last):
          File "<stdin>", line 1, in <module>
        StopIteration
    """

    def __init__(self, source, emit_endmarker=False):
        """
        If `emit_endmarkers` is set to `True` the line iterator will send
        the string ``'__END__'`` before closing down.
        """
        lines = source.splitlines()
        self.lineno = 0
        self.lines = len(lines)
        self.emit_endmarker = emit_endmarker
        self._lineiter = iter(lines)

    def __iter__(self):
        return self

    def _read_line(self):
        """Read the next non empty line.  This strips line comments."""
        line = ''
        while not line.strip():
            line += _line_comment_re.sub('', self._lineiter.next()).rstrip()
            self.lineno += 1
        return line

    def _next(self):
        """
        Get the next line without mutliline comments.
        """
        # XXX: this fails for a line like this: "/* foo */bar/*"
        line = self._read_line()
        comment_start = line.find('/*')
        if comment_start < 0:
            return self.lineno, line

        stripped_line = line[:comment_start]
        comment_end = line.find('*/', comment_start)
        if comment_end >= 0:
            return self.lineno, stripped_line + line[comment_end + 2:]

        start_lineno = self.lineno
        try:
            while True:
                line = self._read_line()
                comment_end = line.find('*/')
                if comment_end >= 0:
                    stripped_line += line[comment_end + 2:]
                    break
        except StopIteration:
            raise ParserError(self.lineno, 'missing end of multiline comment')
        return start_lineno, stripped_line

    def next(self):
        """
        Get the next line without multiline comments and emit the
        endmarker if we reached the end of the sourcecode and endmarkers
        were requested.
        """
        try:
            return self._next()
        except StopIteration:
            if self.emit_endmarker:
                self.emit_endmarker = False
                return self.lineno, '__END__'
            raise


class Engine(object):
    """
    The central object that brings parser and evaluation together.  Usually
    nobody uses this because the `convert` function wraps it.
    """

    def __init__(self, source):
        self._parser = p = Parser()
        self.rules, self._vars = p.parse(source)

    def evaluate(self, context=None):
        """Evaluate code."""
        expr = None
        if not isinstance(context, dict):
            context = {}
        for key, value in context.iteritems():
            expr = self._parser.parse_expr(1, value)
            context[key] = expr
        context.update(self._vars)

        for selectors, defs in self.rules:
            yield selectors, [(key, expr.to_string(context))
                              for key, expr in defs]

    def to_css(self, context=None):
        """Evaluate the code and generate a CSS file."""
        if context.minified:
            return self.to_css_min(context)
        blocks = []
        for selectors, defs in self.evaluate(context):
            block = []
            block.append(u',\n'.join(selectors) + ' {')
            for key, value in defs:
                block.append(u'  %s: %s;' % (key, value))
            block.append('}')
            blocks.append(u'\n'.join(block))
        return u'\n\n'.join(blocks)

    def to_css_min(self, context=None):
        """Evaluate the code and generate a CSS file."""
        blocks = []
        for selectors, defs in self.evaluate(context):
            block = []
            block.append(u','.join(selectors) + '{')
            for key, value in defs:
                block.append(u'%s:%s;' % (key, value))
            block.append('}')
            blocks.append(u''.join(block))
        return u''.join(blocks)


class TokenStream(object):
    """
    This is used by the expression parser to manage the tokens.
    """

    def __init__(self, lineno, gen):
        self.lineno = lineno
        self.gen = gen
        self.next()

    def next(self):
        try:
            self.current = self.gen.next()
        except StopIteration:
            self.current = None, 'eof'

    def expect(self, value, token):
        if self.current != (value, token):
            raise ParserError(self.lineno, "expected '%s', got '%s'." %
                              (value, self.current[0]))
        self.next()


class Expr(object):
    """
    Baseclass for all expressions.
    """

    #: name for exceptions
    name = 'expression'

    #: empty iterable of dict with methods
    methods = ()

    def __init__(self, lineno=None):
        self.lineno = lineno

    def evaluate(self, context):
        return self

    def add(self, other, context):
        return String(self.to_string(context) + other.to_string(context))

    def sub(self, other, context):
        raise EvalException(self.lineno, 'cannot substract %s from %s' %
                            (self.name, other.name))

    def mul(self, other, context):
        raise EvalException(self.lineno, 'cannot multiply %s with %s' %
                            (self.name, other.name))

    def div(self, other, context):
        raise EvalException(self.lineno, 'cannot divide %s by %s' %
                            (self.name, other.name))

    def mod(self, other, context):
        raise EvalException(self.lineno, 'cannot use the modulo operator for '
                            '%s and %s. Misplaced unit symbol?' %
                            (self.name, other.name))

    def neg(self, context):
        raise EvalException(self.lineno, 'cannot negate %s by %s' % self.name)

    def to_string(self, context):
        return self.evaluate(context).to_string(context)

    def call(self, name, args, context):
        if name == 'string':
            if isinstance(self, String):
                return self
            return String(self.to_string(context))
        elif name == 'type':
            return String(self.name)
        if name not in self.methods:
            raise EvalException(self.lineno, '%s objects don\'t have a method'
                                ' called "%s". If you want to use this'
                                ' construct as string, quote it.' %
                                (self.name, name))
        return self.methods[name](self, context, *args)

    def __repr__(self):
        return '%s(%s)' % (
            self.__class__.__name__,
            ', '.join('%s=%r' % item for item in
                      self.__dict__.iteritems())
        )


class ImplicitConcat(Expr):
    """
    Holds multiple expressions that are delimited by whitespace.
    """
    name = 'concatenated'
    methods = {
        'list':     lambda x, c: List(x.nodes)
    }

    def __init__(self, nodes, lineno=None):
        Expr.__init__(self, lineno)
        self.nodes = nodes

    def to_string(self, context):
        return u' '.join(x.to_string(context) for x in self.nodes)


class Bin(Expr):

    def __init__(self, left, right, lineno=None):
        Expr.__init__(self, lineno)
        self.left = left
        self.right = right


class Add(Bin):

    def evaluate(self, context):
        return self.left.evaluate(context).add(
               self.right.evaluate(context), context)


class Sub(Bin):

    def evaluate(self, context):
        return self.left.evaluate(context).sub(
               self.right.evaluate(context), context)


class Mul(Bin):

    def evaluate(self, context):
        return self.left.evaluate(context).mul(
               self.right.evaluate(context), context)


class Div(Bin):

    def evaluate(self, context):
        return self.left.evaluate(context).div(
               self.right.evaluate(context), context)


class Mod(Bin):

    def evaluate(self, context):
        return self.left.evaluate(context).mod(
               self.right.evaluate(context), context)


class Neg(Expr):

    def __init__(self, node, lineno=None):
        Expr.__init__(self, lineno)
        self.node = node

    def evaluate(self, context):
        return self.node.evaluate(context).neg(context)


class Call(Expr):

    def __init__(self, node, method, args, lineno=None):
        Expr.__init__(self, lineno)
        self.node = node
        self.method = method
        self.args = args

    def evaluate(self, context):
        return self.node.evaluate(context) \
                        .call(self.method, [x.evaluate(context)
                                            for x in self.args],
                              context)


class Literal(Expr):

    def __init__(self, value, lineno=None):
        Expr.__init__(self, lineno)
        self.value = value

    def to_string(self, context):
        rv = unicode(self.value)
        if len(rv.split(None, 1)) > 1:
            return u"'%s'" % rv.replace('\\', '\\\\') \
                               .replace('\n', '\\\n') \
                               .replace('\t', '\\\t') \
                               .replace('\'', '\\\'')
        return rv


class Number(Literal):
    name = 'number'

    methods = {
        'abs':      lambda x, c: Number(abs(x.value)),
        'round':    lambda x, c, p=0: Number(round(x.value, p))
    }

    def __init__(self, value, lineno=None):
        Literal.__init__(self, float(value), lineno)

    def add(self, other, context):
        if isinstance(other, Number):
            return Number(self.value + other.value, lineno=self.lineno)
        elif isinstance(other, Value):
            return Value(self.value + other.value, other.unit,
                         lineno=self.lineno)
        return Literal.add(self, other, context)

    def sub(self, other, context):
        if isinstance(other, Number):
            return Number(self.value - other.value, lineno=self.lineno)
        elif isinstance(other, Value):
            return Value(self.value - other.value, other.unit,
                         lineno=self.lineno)
        return Literal.sub(self, other, context)

    def mul(self, other, context):
        if isinstance(other, Number):
            return Number(self.value * other.value, lineno=self.lineno)
        elif isinstance(other, Value):
            return Value(self.value * other.value, other.unit,
                         lineno=self.lineno)
        return Literal.mul(self, other, context)

    def div(self, other, context):
        try:
            if isinstance(other, Number):
                return Number(self.value / other.value, lineno=self.lineno)
            elif isinstance(other, Value):
                return Value(self.value / other.value, other.unit,
                             lineno=self.lineno)
            return Literal.div(self, other, context)
        except ZeroDivisionError:
            raise EvalException(self.lineno, 'cannot divide by zero')

    def mod(self, other, context):
        try:
            if isinstance(other, Number):
                return Number(self.value % other.value, lineno=self.lineno)
            elif isinstance(other, Value):
                return Value(self.value % other.value, other.unit,
                             lineno=self.lineno)
            return Literal.mod(self, other, context)
        except ZeroDivisionError:
            raise EvalException(self.lineno, 'cannot divide by zero')

    def neg(self, context):
        return Number(-self.value)

    def to_string(self, context):
        return number_repr(self.value)


class Value(Literal):
    name = 'value'

    methods = {
        'abs':      lambda x, c: Value(abs(x.value), x.unit),
        'round':    lambda x, c, p=0: Value(round(x.value, p), x.unit)
    }

    def __init__(self, value, unit, lineno=None):
        Literal.__init__(self, float(value), lineno)
        self.unit = unit

    def add(self, other, context):
        return self._conv_calc(other, context, operator.add, Literal.add,
                               'cannot add %s and %s')

    def sub(self, other, context):
        return self._conv_calc(other, context, operator.sub, Literal.sub,
                               'cannot subtract %s from %s')

    def mul(self, other, context):
        if isinstance(other, Number):
            return Value(self.value * other.value, self.unit,
                         lineno=self.lineno)
        return Literal.mul(self, other, context)

    def div(self, other, context):
        if isinstance(other, Number):
            try:
                return Value(self.value / other.value, self.unit,
                             lineno=self.lineno)
            except ZeroDivisionError:
                raise EvalException(self.lineno, 'cannot divide by zero',
                                    lineno=self.lineno)
        return Literal.div(self, other, context)

    def mod(self, other, context):
        if isinstance(other, Number):
            try:
                return Value(self.value % other.value, self.unit,
                             lineno=self.lineno)
            except ZeroDivisionError:
                raise EvalException(self.lineno, 'cannot divide by zero')
        return Literal.mod(self, other, context)

    def _conv_calc(self, other, context, calc, fallback, msg):
        if isinstance(other, Number):
            return Value(calc(self.value, other.value), self.unit)
        elif isinstance(other, Value):
            if self.unit == other.unit:
                return Value(calc(self.value,other.value), other.unit,
                             lineno=self.lineno)
            self_unit_type = _conv_mapping.get(self.unit)
            other_unit_type = _conv_mapping.get(other.unit)
            if not self_unit_type or not other_unit_type or \
               self_unit_type != other_unit_type:
                raise EvalException(self.lineno, msg % (self.unit, other.unit)
                                    + ' because the two units are '
                                    'not compatible.')
            self_unit = _conv[self_unit_type][self.unit]
            other_unit = _conv[other_unit_type][other.unit]
            if self_unit > other_unit:
                return Value(calc(self.value / other_unit * self_unit,
                                  other.value), other.unit,
                             lineno=self.lineno)
            return Value(calc(other.value / self_unit * other_unit,
                              self.value), self.unit, lineno=self.lineno)
        return fallback(self, other, context)

    def neg(self, context):
        return Value(-self.value, self.unit, lineno=self.lineno)

    def to_string(self, context):
        return number_repr(self.value) + self.unit


def brighten_color(color, context, amount=None):
    if amount is None:
        amount = Value(10.0, '%')
    hue, lightness, saturation = rgb_to_hls(*color.value)
    if isinstance(amount, Value):
        if amount.unit == '%':
            if not amount.value:
                return color
            lightness *= 1.0 + amount.value / 100.0
        else:
            raise EvalException(self.lineno, 'invalid unit %s for color '
                                'calculations.' % amount.unit)
    elif isinstance(amount, Number):
        lightness += (amount.value / 100.0)
    if lightness > 1:
        lightness = 1.0
    return Color(hls_to_rgb(hue, lightness, saturation))


def darken_color(color, context, amount=None):
    if amount is None:
        amount = Value(10.0, '%')
    hue, lightness, saturation = rgb_to_hls(*color.value)
    if isinstance(amount, Value):
        if amount.unit == '%':
            if not amount.value:
                return color
            lightness *= amount.value / 100.0
        else:
            raise EvalException(self.lineno, 'invalid unit %s for color '
                                'calculations.' % amount.unit)
    elif isinstance(amount, Number):
        lightness -= (amount.value / 100.0)
    if lightness < 0:
        lightness = 0.0
    return Color(hls_to_rgb(hue, lightness, saturation))


class Color(Literal):
    name = 'color'

    methods = {
        'brighten': brighten_color,
        'darken':   darken_color,
        'hex':      lambda x, c: Color(x.value, x.lineno)
    }

    def __init__(self, value, lineno=None):
        self.from_name = False
        if isinstance(value, basestring):
            if not value.startswith('#'):
                value = _colors.get(value)
                if not value:
                    raise ParserError(lineno, 'unknown color name')
                self.from_name = True
            try:
                if len(value) == 4:
                    value = [int(x * 2, 16) for x in value[1:]]
                elif len(value) == 7:
                    value = [int(value[i:i + 2], 16) for i in xrange(1, 7, 2)]
                else:
                    raise ValueError()
            except ValueError, e:
                raise ParserError(lineno, 'invalid color value')
        Literal.__init__(self, tuple(value), lineno)

    def add(self, other, context):
        if isinstance(other, (Color, Number)):
            return self._calc(other, operator.add)
        return Literal.add(self, other, context)

    def sub(self, other, context):
        if isinstance(other, (Color, Number)):
            return self._calc(other, operator.sub)
        return Literal.sub(self, other, context)

    def mul(self, other, context):
        if isinstance(other, (Color, Number)):
            return self._calc(other, operator.mul)
        return Literal.mul(self, other, context)

    def div(self, other, context):
        if isinstance(other, (Color, Number)):
            return self._calc(other, operator.sub)
        return Literal.div(self, other, context)

    def to_string(self, context):
        if context.minified and all(x >> 4 == x & 15 for x in self.value):
            return '#%x%x%x' % tuple(x & 15 for x in self.value)
        code = '#%02x%02x%02x' % self.value
        return self.from_name and _reverse_colors.get(code) or code

    def _calc(self, other, method):
        is_number = isinstance(other, Number)
        channels = []
        for idx, val in enumerate(self.value):
            if is_number:
                other_val = int(other.value)
            else:
                other_val = other.value[idx]
            new_val = method(val, other_val)
            if new_val > 255:
                new_val = 255
            elif new_val < 0:
                new_val = 0
            channels.append(new_val)
        return Color(tuple(channels), lineno=self.lineno)


class RGB(Expr):
    """
    an expression that hopefully returns a Color object.
    """

    def __init__(self, rgb, lineno=None):
        Expr.__init__(self, lineno)
        self.rgb = rgb

    def evaluate(self, context):
        args = []
        for arg in self.rgb:
            arg = arg.evaluate(context)
            if isinstance(arg, Number):
                value = int(arg.value)
            elif isinstance(arg, Value) and arg.unit == '%':
                value = int(arg.value / 100.0 * 255)
            else:
                raise EvalException(self.lineno, 'colors defined using the '
                                    'rgb() literal only accept numbers and '
                                    'percentages.')
            if value < 0 or value > 255:
                raise EvalError(self.lineno, 'rgb components must be in '
                                'the range 0 to 255.')
            args.append(value)
        return Color(args, lineno=self.lineno)


class String(Literal):
    name = 'string'

    methods = {
        'length':   lambda x, c: Number(len(x.value)),
        'upper':    lambda x, c: String(x.value.upper()),
        'lower':    lambda x, c: String(x.value.lower()),
        'strip':    lambda x, c: String(x.value.strip()),
        'split':    lambda x, c, d=None: String(x.value.split(d)),
        'eval':     lambda x, c: Parser().parse_expr(x.lineno, x.value)
                                         .evaluate(c)
    }

    def mul(self, other, context):
        if isinstance(other, Number):
            return String(self.value * int(other.value), lineno=self.lineno)
        return Literal.mul(self, other, context, lineno=self.lineno)


class URL(Literal):
    name = 'URL'
    methods = {
        'length':   lambda x, c: Number(len(self.value))
    }

    def add(self, other, context):
        return URL(self.value + other.to_string(context),
                   lineno=self.lineno)

    def mul(self, other, context):
        if isinstance(other, Number):
            return URL(self.value * int(other.value), lineno=self.lineno)
        return Literal.mul(self, other, context)

    def to_string(self, context):
        return 'url(%s)' % Literal.to_string(self, context)


class Var(Expr):

    def __init__(self, name, lineno=None):
        self.name = name
        self.lineno = lineno

    def evaluate(self, context):
        if self.name not in context:
            raise EvalException(self.lineno, 'variable %s is not defined' %
                                (self.name,))
        val = context[self.name]
        context[self.name] = FailingVar(self, self.lineno)
        try:
            return val.evaluate(context)
        finally:
            context[self.name] = val


class FailingVar(Expr):

    def __init__(self, var, lineno=None):
        Expr.__init__(self, lineno or var.lineno)
        self.var = var

    def evaluate(self, context):
        raise EvalException(self.lineno, 'Circular variable dependencies '
                            'detected when resolving %s.' % (self.var.name,))


class List(Expr):
    name = 'list'

    methods = {
        'length':   lambda x, c: Number(len(x.items)),
        'join':     lambda x, c, d=String(' '): String(d.value.join(
                                 a.to_string(c) for a in x.items))
    }

    def __init__(self, items, lineno=None):
        Expr.__init__(self, lineno)
        self.items = items

    def add(self, other):
        if isinstance(other, List):
            return List(self.items + other.items, lineno=self.lineno)
        return List(self.items + [other], lineno=self.lineno)

    def to_string(self, context):
        return u', '.join(x.to_string(context) for x in self.items)


class Parser(object):
    """
    Class with a bunch of methods that implement a tokenizer and parser.  In
    fact this class has two parsers.  One that splits up the code line by
    line and keeps track of indentions, and a second one for expressions in
    the value parts.
    """

    def preparse(self, source):
        """
        Do the line wise parsing and resolve indents.
        """
        rule = (None, [], [])
        vars = {}
        indention_stack = [0]
        state_stack = ['root']
        group_block_stack = []
        rule_stack = [rule]
        root_rules = rule[1]
        new_state = None
        lineiter = LineIterator(source, emit_endmarker=True)

        def fail(msg):
            raise ParserError(lineno, msg)

        def parse_definition():
            m = _def_re.search(line)
            if m is None:
                fail('invalid syntax for style definition')
            return lineiter.lineno, m.group(1), m.group(2)

        for lineno, line in lineiter:
            raw_line = line.rstrip().expandtabs()
            line = raw_line.lstrip()
            indention = len(raw_line) - len(line)

            # indenting
            if indention > indention_stack[-1]:
                if not new_state:
                    fail('unexpected indent')
                state_stack.append(new_state)
                indention_stack.append(indention)
                new_state = None

            # dedenting
            elif indention < indention_stack[-1]:
                for level in indention_stack:
                    if level == indention:
                        while indention_stack[-1] != level:
                            if state_stack[-1] == 'rule':
                                rule = rule_stack.pop()
                            elif state_stack[-1] == 'group_block':
                                name, part_defs = group_block_stack.pop()
                                for lineno, key, val in part_defs:
                                    rule[2].append((lineno, name + '-' +
                                                    key, val))
                            indention_stack.pop()
                            state_stack.pop()
                        break
                else:
                    fail('invalid dedent')

            # new state but no indention. bummer
            elif new_state:
                fail('expected definitions, found nothing')

            # end of data
            if line == '__END__':
                break

            # root and rules
            elif state_stack[-1] in ('rule', 'root'):
                # new rule blocks
                if line.endswith(':'):
                    s_rule = line[:-1].rstrip()
                    if not s_rule:
                        fail('empty rule')
                    new_state = 'rule'
                    new_rule = (s_rule, [], [])
                    rule[1].append(new_rule)
                    rule_stack.append(rule)
                    rule = new_rule

                # if we in a root block we don't consume group blocks
                # or style definitions but variable defs
                elif state_stack[-1] == 'root':
                    if '=' in line:
                        m = _var_def_re.search(line)
                        if m is None:
                            fail('invalid syntax')
                        key = m.group(1)
                        if key in vars:
                            fail('variable "%s" defined twice' % key)
                        vars[key] = (lineiter.lineno, m.group(2))
                    else:
                        fail('Style definitions or group blocks are only '
                             'allowed inside a rule or group block.')

                # definition group blocks
                elif line.endswith('->'):
                    group_prefix = line[:-2].rstrip()
                    if not group_prefix:
                        fail('no group prefix defined')
                    new_state = 'group_block'
                    group_block_stack.append((group_prefix, []))

                # otherwise parse a style definition.
                else:
                    rule[2].append(parse_definition())

            # group blocks
            elif state_stack[-1] == 'group_block':
                group_block_stack[-1][1].append(parse_definition())

            # something unparseable happened
            else:
                fail('unexpected character %s' % line[0])

        return root_rules, vars

    def parse(self, source):
        """
        Create a flat structure and parse inline expressions.
        """
        def handle_rule(rule, children, defs):
            def recurse():
                if defs:
                    result.append((get_selectors(), [
                        (k, self.parse_expr(lineno, v)) for
                        lineno, k, v in defs
                    ]))
                for child in children:
                    handle_rule(*child)

            local_rules = []
            reference_rules = []
            for r in rule.split(','):
                r = r.strip()
                if '&' in r:
                    reference_rules.append(r)
                else:
                    local_rules.append(r)

            if local_rules:
                stack.append(local_rules)
                recurse()
                stack.pop()

            if reference_rules:
                if stack:
                    parent_rules = stack.pop()
                    push_back = True
                else:
                    parent_rules = ['*']
                    push_back = False
                virtual_rules = []
                for parent_rule in parent_rules:
                    for tmpl in reference_rules:
                        virtual_rules.append(tmpl.replace('&', parent_rule))
                stack.append(virtual_rules)
                recurse()
                stack.pop()
                if push_back:
                    stack.append(parent_rules)

        def get_selectors():
            branches = [()]
            for level in stack:
                new_branches = []
                for rule in level:
                    for item in branches:
                        new_branches.append(item + (rule,))
                branches = new_branches
            return [' '.join(branch) for branch in branches]

        root_rules, vars = self.preparse(source)
        result = []
        stack = []
        for rule in root_rules:
            handle_rule(*rule)

        real_vars = {}
        for name, args in vars.iteritems():
            real_vars[name] = self.parse_expr(*args)

        return result, real_vars

    def parse_expr(self, lineno, s):
        def parse():
            pos = 0
            end = len(s)

            def process(token, group=0):
                return lambda m: (m.group(group), token)

            def process_string(m):
                value = m.group(0)
                try:
                    if value[:1] == value[-1:] and value[0] in '"\'':
                        value = value[1:-1].encode('utf-8') \
                                           .decode('string-escape') \
                                           .encode('utf-8')
                    elif value == 'rgb':
                        return None, 'rgb'
                    elif value in _colors:
                        return value, 'color'
                except UnicodeError:
                    raise ParserError(lineno, 'invalid string escape')
                return value, 'string'

            rules = ((_operator_re, process('op')),
                     (_call_re, process('call', 1)),
                     (_value_re, lambda m: (m.groups(), 'value')),
                     (_color_re, process('color')),
                     (_number_re, process('number')),
                     (_url_re, process('url', 1)),
                     (_string_re, process_string),
                     (_var_re, lambda m: (m.group(1) or m.group(2), 'var')),
                     (_whitespace_re, None))

            while pos < end:
                for rule, processor in rules:
                    m = rule.match(s, pos)
                    if m is not None:
                        if processor is not None:
                            yield processor(m)
                        pos = m.end()
                        break
                else:
                    raise ParserError(lineno, 'Syntax error')

        s = s.rstrip(';')
        return self.expr(TokenStream(lineno, parse()))

    def expr(self, stream, ignore_comma=False):
        args = [self.concat(stream)]
        list_delim = [(';', 'op')]
        if not ignore_comma:
            list_delim.append((',', 'op'))
        while stream.current in list_delim:
            stream.next()
            args.append(self.concat(stream))
        if len(args) == 1:
            return args[0]
        return List(args, lineno=stream.lineno)

    def concat(self, stream):
        args = [self.add(stream)]
        while stream.current[1] != 'eof' and \
              stream.current not in ((',', 'op'), (';', 'op'),
                                     (')', 'op')):
            args.append(self.add(stream))
        if len(args) == 1:
            node = args[0]
        else:
            node = ImplicitConcat(args, lineno=stream.lineno)
        return node

    def add(self, stream):
        left = self.sub(stream)
        while stream.current == ('+', 'op'):
            stream.next()
            left = Add(left, self.sub(stream), lineno=stream.lineno)
        return left

    def sub(self, stream):
        left = self.mul(stream)
        while stream.current == ('-', 'op'):
            stream.next()
            left = Sub(left, self.mul(stream), lineno=stream.lineno)
        return left

    def mul(self, stream):
        left = self.div(stream)
        while stream.current == ('*', 'op'):
            stream.next()
            left = Mul(left, self.div(stream), lineno=stream.lineno)
        return left

    def div(self, stream):
        left = self.mod(stream)
        while stream.current == ('/', 'op'):
            stream.next()
            left = Div(left, self.mod(stream), lineno=stream.lineno)
        return left

    def mod(self, stream):
        left = self.neg(stream)
        while stream.current == ('%', 'op'):
            stream.next()
            left = Mod(left, self.neg(stream), lineno=stream.lineno)
        return left

    def neg(self, stream):
        if stream.current == ('-', 'op'):
            stream.next()
            return Neg(self.primary(stream), lineno=stream.lineno)
        return self.primary(stream)

    def primary(self, stream):
        value, token = stream.current
        if token == 'number':
            stream.next()
            node = Number(value, lineno=stream.lineno)
        elif token == 'value':
            stream.next()
            node = Value(lineno=stream.lineno, *value)
        elif token == 'color':
            stream.next()
            node = Color(value, lineno=stream.lineno)
        elif token == 'rgb':
            stream.next()
            if stream.current == ('(', 'op'):
                stream.next()
                args = []
                while len(args) < 3:
                    if args:
                        stream.expect(',', 'op')
                    args.append(self.expr(stream, True))
                stream.expect(')', 'op')
                return RGB(tuple(args), lineno=stream.lineno)
            else:
                node = String('rgb')
        elif token == 'string':
            stream.next()
            node = String(value, lineno=stream.lineno)
        elif token == 'url':
            stream.next()
            node = URL(value, lineno=stream.lineno)
        elif token == 'var':
            stream.next()
            node = Var(value, lineno=stream.lineno)
        elif token == 'op' and value == '(':
            stream.next()
            if stream.current == (')', 'op'):
                raise ParserError(stream.lineno, 'empty parentheses are '
                                  'not valid. If you want to use them as '
                                  'string you have to quote them.')
            node = self.expr(stream)
            stream.expect(')', 'op')
        else:
            if token == 'call':
                raise ParserError(stream.lineno, 'You cannot call standalone '
                                  'methods. If you wanted to use it as a '
                                  'string you have to quote it.')
            stream.next()
            node = String(value, lineno=stream.lineno)
        while stream.current[1] == 'call':
            node = self.call(stream, node)
        return node

    def call(self, stream, node):
        method, token = stream.current
        assert token == 'call'
        stream.next()
        args = []
        while stream.current != (')', 'op'):
            if args:
                stream.expect(',', 'op')
            args.append(self.expr(stream))
        stream.expect(')', 'op')
        return Call(node, method, args, lineno=stream.lineno)

class Context(dict):
    def __init__(self, *args, **kwargs):
        if args == (None,):
            args = ()
        super(Context, self).__init__(*args, **kwargs)

def convert(source, context=None, minified=False):
    """Convert a CleverCSS file into a normal stylesheet."""
    context = Context(context)
    context.minified = minified
    return Engine(source).to_css(context)


def main():
    """Entrypoint for the shell."""
<<<<<<< HEAD
    parser = optparse.OptionParser()

    parser.usage = """%s <file 1> ... <file n>
    if called with some filenames it will read each file, cut off the extension
    and append a ".css" extension and save. If the target target file has the
    same name as the source file it will abort, but if it overrides a file
    during this process it will continue. This is a desired functionality. To
    avoid that you must not give your source file a .css extension.

    if you call it without arguments it will read from stdin and write the
    converted css to stdout.""" % os.path.basename(sys.argv[0])

    parser.add_option('--version', action='store_true',
            help="print version info")
    parser.add_option('--eigen-test', action='store_true',
            help="evaluate the example from the module docstring")
    parser.add_option('--list-colors', action='store_true',
            help="get a list of known color names")
    parser.add_option('--minified', action='store_true',
            help="output css with no unnecessary whitespace")

    options, args = parser.parse_args()
=======
    import sys
    import os
    from optparse import OptionParser

    usage =     'usage: %prog <file 1> ... <file n>\n' \
    '  if called with some filenames it will read each file, cut of\n' \
    '  the extension and append a ".css" extension and save. If \n' \
    '  the target file has the same name as the source file it will\n' \
    '  abort, but if it overrides a file during this process it will\n' \
    '  continue. This is a desired functionality. To avoid that you\n' \
    '  must not give your source file a .css extension.\n\n' \
    '  if you call it without arguments it will read from stdin and\n' \
    '  write the converted css to stdout.'

    parser = OptionParser(usage=usage)
    parser.add_option("--version",
                      action="store_true",
                      dest="version",
                      help="print the program's version")
    parser.add_option("--eigen-test",
                      action="store_true",
                      dest="eigentest",
                      help="process and print a sample CleverCSS file as CSS")
    parser.add_option("-l", "--list-colors",
                      action="store_true",
                      dest="list_colors",
                      help="list all the colors we know about")
    parser.add_option("-O", "--out-dir",
                      action="store",
                      type="string",
                      dest="out_dir",
                      help="place the output files in the specified directory")
    (options, args) = parser.parse_args()
>>>>>>> 223a0115

    # version
    if options.version:
        print 'CleverCSS Version %s' % VERSION
        print 'Licensed under the BSD license.'
        print '(c) Copyright 2007 by Armin Ronacher and Georg Brandl.'
        return

    # evaluate the example from the docstring.
<<<<<<< HEAD
    if options.eigen_test:
        print convert(''.join(l[8:].rstrip() for l in
=======
    elif options.eigentest:
        print convert('\n'.join(l[8:].rstrip() for l in
>>>>>>> 223a0115
                      re.compile(r'Example::\n(.*?)__END__(?ms)')
                        .search(__doc__).group(1).splitlines()),
                      minified=options.minified)
        return

    # color list
<<<<<<< HEAD
    if options.list_colors:
=======
    elif options.list_colors:
>>>>>>> 223a0115
        print '%s known colors:' % len(_colors)
        for color in sorted(_colors.items()):
            print '  %-30s%s' % color
        return

    # read from stdin and write to stdout
<<<<<<< HEAD
    if not args:
=======
    elif len(args) == 0:
>>>>>>> 223a0115
        try:
            print convert(sys.stdin.read(), minified=options.minified)
        except (ParserError, EvalException), e:
            sys.stderr.write('Error: %s\n' % e)
            sys.exit(1)

    # convert some files
    else:
        for fn in args:
<<<<<<< HEAD
=======
            fn = os.path.join(os.getcwd(), fn)
>>>>>>> 223a0115
            target = fn.rsplit('.', 1)[0] + '.css'
            if options.out_dir:
                target = os.path.join(os.getcwd(), options.out_dir, os.path.basename(target))
            if fn == target:
                sys.stderr.write('Error: same name for source and target file'
                                 ' "%s".' % fn)
                sys.exit(2)
            src = file(fn)
            try:
                try:
                    converted = convert(src.read(), minified=options.minified)
                except (ParserError, EvalException), e:
                    sys.stderr.write('Error in file %s: %s\n' % (fn, e))
                    sys.exit(1)
                print "Writing output to %s..." % target
                dst = file(target, 'w')
                try:
                    dst.write(converted)
                finally:
                    dst.close()
            finally:
                src.close()


if __name__ == '__main__':
    main()<|MERGE_RESOLUTION|>--- conflicted
+++ resolved
@@ -1559,7 +1559,6 @@
 
 def main():
     """Entrypoint for the shell."""
-<<<<<<< HEAD
     parser = optparse.OptionParser()
 
     parser.usage = """%s <file 1> ... <file n>
@@ -1580,43 +1579,10 @@
             help="get a list of known color names")
     parser.add_option('--minified', action='store_true',
             help="output css with no unnecessary whitespace")
+    parser.add_option('--out-dir', type="string",
+            help="place the output files in this directory")
 
     options, args = parser.parse_args()
-=======
-    import sys
-    import os
-    from optparse import OptionParser
-
-    usage =     'usage: %prog <file 1> ... <file n>\n' \
-    '  if called with some filenames it will read each file, cut of\n' \
-    '  the extension and append a ".css" extension and save. If \n' \
-    '  the target file has the same name as the source file it will\n' \
-    '  abort, but if it overrides a file during this process it will\n' \
-    '  continue. This is a desired functionality. To avoid that you\n' \
-    '  must not give your source file a .css extension.\n\n' \
-    '  if you call it without arguments it will read from stdin and\n' \
-    '  write the converted css to stdout.'
-
-    parser = OptionParser(usage=usage)
-    parser.add_option("--version",
-                      action="store_true",
-                      dest="version",
-                      help="print the program's version")
-    parser.add_option("--eigen-test",
-                      action="store_true",
-                      dest="eigentest",
-                      help="process and print a sample CleverCSS file as CSS")
-    parser.add_option("-l", "--list-colors",
-                      action="store_true",
-                      dest="list_colors",
-                      help="list all the colors we know about")
-    parser.add_option("-O", "--out-dir",
-                      action="store",
-                      type="string",
-                      dest="out_dir",
-                      help="place the output files in the specified directory")
-    (options, args) = parser.parse_args()
->>>>>>> 223a0115
 
     # version
     if options.version:
@@ -1626,35 +1592,22 @@
         return
 
     # evaluate the example from the docstring.
-<<<<<<< HEAD
     if options.eigen_test:
-        print convert(''.join(l[8:].rstrip() for l in
-=======
-    elif options.eigentest:
         print convert('\n'.join(l[8:].rstrip() for l in
->>>>>>> 223a0115
                       re.compile(r'Example::\n(.*?)__END__(?ms)')
                         .search(__doc__).group(1).splitlines()),
                       minified=options.minified)
         return
 
     # color list
-<<<<<<< HEAD
     if options.list_colors:
-=======
-    elif options.list_colors:
->>>>>>> 223a0115
         print '%s known colors:' % len(_colors)
         for color in sorted(_colors.items()):
             print '  %-30s%s' % color
         return
 
     # read from stdin and write to stdout
-<<<<<<< HEAD
     if not args:
-=======
-    elif len(args) == 0:
->>>>>>> 223a0115
         try:
             print convert(sys.stdin.read(), minified=options.minified)
         except (ParserError, EvalException), e:
@@ -1664,10 +1617,7 @@
     # convert some files
     else:
         for fn in args:
-<<<<<<< HEAD
-=======
             fn = os.path.join(os.getcwd(), fn)
->>>>>>> 223a0115
             target = fn.rsplit('.', 1)[0] + '.css'
             if options.out_dir:
                 target = os.path.join(os.getcwd(), options.out_dir, os.path.basename(target))
