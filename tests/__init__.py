
import unittest

import color_convert
import ccss_to_css

<<<<<<< HEAD
def all_tests():
    return unittest.TestSuite(getattr(mod, 'all_tests')() for mod in [color_convert, ccss_to_css])
=======
    def test_01_rgb_to_hls(self):
        self.assertEqualHLS(rgb_to_hls(10, 100, 250),
                            [0.6042, 0.5098, 0.9600])

    def test_02_rgb_to_hls_underflow(self):
        self.assertEqualHLS(rgb_to_hls(-10, 100, 250),
                            [0.5962, 0.4706, 1.0833])

    def test_03_rgb_to_hls_overflow(self):
        self.assertEqualHLS(rgb_to_hls(10, 300, 250),
                            [0.4713, 0.6078, 1.4500])

    def assertEqualHLS(self, got, expected):
        self.assertEqual([round(x, 4) for x in got],
                         [round(x, 4) for x in expected])

from clevercss import hls_to_rgb

class HlsToRgbTestCase(TestCase):
    def test_01_hls_to_rgb(self):
        self.assertEqual(hls_to_rgb(0.6042, 0.5098, 0.9600),
                         (10, 100, 250))

    def test_02_hls_to_rgb_underflow(self):
        self.assertEqual(hls_to_rgb(0.5962, 0.4706, 1.0833),
                         (-10, 100, 250))

    def test_03_hls_to_rgb_overflow(self):
        self.assertEqual(hls_to_rgb(0.4713, 0.6078, 1.4500),
                         (10, 300, 250))

    def assertEqualHLS(self, got, expected):
        self.assertEqual([round(x, 4) for x in got],
                         [round(x, 4) for x in expected])

class HlsRgbFuzzyTestCase(TestCase):
    def test_01_hls_to_rgb_and_back_fuzzy(self):
        for i in xrange(100):
            self.do_fuzzy()

    def do_fuzzy(self):
        from random import seed, randint
        seed(0)
        rgb = tuple(randint(0, 255) for i in range(3))
        hls = rgb_to_hls(*rgb)
        hls2rgb = hls_to_rgb(*hls)
        self.assertEqual(rgb, hls2rgb)
        rgb2hls = rgb_to_hls(*hls2rgb)
        self.assertEqual(rgb2hls, hls)

from clevercss import convert

class ConvertTestCase(TestCase):
    def test_01_convert(self):
        self.assertEqual(convert('''body: 
            color: $color 
        ''',{'color':'#eee'}),
        u'body {\n  color: #eeeeee;\n}')
    
    def test_02_convert(self):
        self.assertEqual(convert('''body:
            background-color: $background_color
        ''', {'background_color': 'red.darken(10)'}),
        u'body {\n  background-color: #cc0000;\n}')

class MinifiedConvertTestCase(TestCase):
    def test_01_min_convert(self):
        self.assertEqual(convert('''body:
            color: $color
        ''',{'color':'#eee'}, minified=True),
        u'body{color:#eee}')

    def test_02_min_convert(self):
        self.assertEqual(convert('''body:
            background-color: $background_color
        ''', {'background_color': 'red.darken(10)'}, minified=True),
        u'body{background-color:#c00}')


if __name__ == '__main__':
    main()
>>>>>>> 4b099eb0
<|MERGE_RESOLUTION|>--- conflicted
+++ resolved
@@ -3,90 +3,7 @@
 
 import color_convert
 import ccss_to_css
+import minify
 
-<<<<<<< HEAD
 def all_tests():
-    return unittest.TestSuite(getattr(mod, 'all_tests')() for mod in [color_convert, ccss_to_css])
-=======
-    def test_01_rgb_to_hls(self):
-        self.assertEqualHLS(rgb_to_hls(10, 100, 250),
-                            [0.6042, 0.5098, 0.9600])
-
-    def test_02_rgb_to_hls_underflow(self):
-        self.assertEqualHLS(rgb_to_hls(-10, 100, 250),
-                            [0.5962, 0.4706, 1.0833])
-
-    def test_03_rgb_to_hls_overflow(self):
-        self.assertEqualHLS(rgb_to_hls(10, 300, 250),
-                            [0.4713, 0.6078, 1.4500])
-
-    def assertEqualHLS(self, got, expected):
-        self.assertEqual([round(x, 4) for x in got],
-                         [round(x, 4) for x in expected])
-
-from clevercss import hls_to_rgb
-
-class HlsToRgbTestCase(TestCase):
-    def test_01_hls_to_rgb(self):
-        self.assertEqual(hls_to_rgb(0.6042, 0.5098, 0.9600),
-                         (10, 100, 250))
-
-    def test_02_hls_to_rgb_underflow(self):
-        self.assertEqual(hls_to_rgb(0.5962, 0.4706, 1.0833),
-                         (-10, 100, 250))
-
-    def test_03_hls_to_rgb_overflow(self):
-        self.assertEqual(hls_to_rgb(0.4713, 0.6078, 1.4500),
-                         (10, 300, 250))
-
-    def assertEqualHLS(self, got, expected):
-        self.assertEqual([round(x, 4) for x in got],
-                         [round(x, 4) for x in expected])
-
-class HlsRgbFuzzyTestCase(TestCase):
-    def test_01_hls_to_rgb_and_back_fuzzy(self):
-        for i in xrange(100):
-            self.do_fuzzy()
-
-    def do_fuzzy(self):
-        from random import seed, randint
-        seed(0)
-        rgb = tuple(randint(0, 255) for i in range(3))
-        hls = rgb_to_hls(*rgb)
-        hls2rgb = hls_to_rgb(*hls)
-        self.assertEqual(rgb, hls2rgb)
-        rgb2hls = rgb_to_hls(*hls2rgb)
-        self.assertEqual(rgb2hls, hls)
-
-from clevercss import convert
-
-class ConvertTestCase(TestCase):
-    def test_01_convert(self):
-        self.assertEqual(convert('''body: 
-            color: $color 
-        ''',{'color':'#eee'}),
-        u'body {\n  color: #eeeeee;\n}')
-    
-    def test_02_convert(self):
-        self.assertEqual(convert('''body:
-            background-color: $background_color
-        ''', {'background_color': 'red.darken(10)'}),
-        u'body {\n  background-color: #cc0000;\n}')
-
-class MinifiedConvertTestCase(TestCase):
-    def test_01_min_convert(self):
-        self.assertEqual(convert('''body:
-            color: $color
-        ''',{'color':'#eee'}, minified=True),
-        u'body{color:#eee}')
-
-    def test_02_min_convert(self):
-        self.assertEqual(convert('''body:
-            background-color: $background_color
-        ''', {'background_color': 'red.darken(10)'}, minified=True),
-        u'body{background-color:#c00}')
-
-
-if __name__ == '__main__':
-    main()
->>>>>>> 4b099eb0
+    return unittest.TestSuite(getattr(mod, 'all_tests')() for mod in [color_convert, ccss_to_css, minify])
